--- conflicted
+++ resolved
@@ -18,17 +18,8 @@
             return b
 
         sample_shape = (L,)
-<<<<<<< HEAD
+
         self.psi = jVMC.util.util.init_net({"batch_size": 200, "net1":
-            {"type": "RNN",
-             "translation": True,
-             "parameters": {"inputDim": 4,
-                            "realValuedOutput": True,
-                            "realValuedParams": True,
-                            "logProbFactor": 1, "hiddenSize": hiddenSize, "L": L, "depth": depth, "cell": cell}}},
-                                      sample_shape, 1234)
-=======
-        self.psi = jVMC.util.util.init_net({"batch_size": 5000, "net1":
                                             {"type": "RNN",
                                              "translation": {"use": True, "factor": 1},
                                              "parameters": {"inputDim": 4,
@@ -36,7 +27,6 @@
                                                             "realValuedParams": True,
                                                             "logProbFactor": 1, "hiddenSize": hiddenSize, "L": L, "depth": depth, "cell": cell}}},
                                            sample_shape, 1234)
->>>>>>> 4bd40bb4
 
         system_data = {"dim": "1D", "L": L}
         self.povm = op.POVM(system_data)
@@ -196,11 +186,7 @@
 
         L = 3
         Tmax = 0.2
-<<<<<<< HEAD
-        dt = 1E-3
-=======
         dt = 5E-4
->>>>>>> 4bd40bb4
 
         self.prepare_net(L, dt, hiddenSize=3, depth=1)
 
