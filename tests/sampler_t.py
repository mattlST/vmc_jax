import unittest

import jax
from jax.config import config
config.update("jax_enable_x64", True)
import jax.random as random
import jax.numpy as jnp

import numpy as np

import sys
sys.path.append(sys.path[0] + '/../')

import jVMC
import jVMC.nets as nets
from jVMC.vqs import NQS
import jVMC.sampler as sampler

import jVMC.global_defs as global_defs
from jVMC.util.symmetries import LatticeSymmetry

import time


def state_to_int(s):

    def for_fun(i, xs):
        return (xs[0] + xs[1][i] * (2**i), xs[1])

    x, _ = jax.lax.fori_loop(0, s.shape[-1], for_fun, (0, s))

    return x


class TestMC(unittest.TestCase):

    def test_MCMC_sampling(self):
        L = 4

        weights = jnp.array(
            [0.23898957, 0.12614753, 0.19479055, 0.17325271, 0.14619853, 0.21392751,
             0.19648707, 0.17103704, -0.15457255, 0.10954413, 0.13228065, -0.14935214,
             -0.09963073, 0.17610707, 0.13386381, -0.14836467]
        )

        # Set up variational wave function
        rbm = nets.CpxRBM(numHidden=2, bias=False)
        symms = {"translation": {"use": False, "factor": 1},
                 "reflection": {"use": False, "factor": 1},
                 "z2sym": {"use": False, "factor": 1},
                 }
        orbit = jVMC.util.symmetries.get_orbit_1D(L, **symms)
        net = nets.sym_wrapper.SymNet(net=rbm, orbit=orbit)
        psi = NQS(net)

        # Set up exact sampler
        exactSampler = sampler.ExactSampler(psi, L)

        # Set up MCMC sampler
        mcSampler = sampler.MCSampler(psi, (L,), random.PRNGKey(0), updateProposer=jVMC.sampler.propose_spin_flip, numChains=777)

        psi.set_parameters(weights)

        # Compute exact probabilities
        _, _, pex = exactSampler.sample()

        # Get samples from MCMC sampler
        numSamples = 500000
        smc, _, p = mcSampler.sample(numSamples=numSamples)

        smc = smc.reshape((smc.shape[0] * smc.shape[1], -1))

        self.assertTrue(smc.shape[0] >= numSamples)

        # Compute histogram of sampled configurations
        smcInt = jax.vmap(state_to_int)(smc)
        pmc, _ = np.histogram(smcInt, bins=np.arange(0, 17), weights=p[0])

        # Compare histogram to exact probabilities
        self.assertTrue(jnp.max(jnp.abs(pmc - pex.reshape((-1,))[:16])) < 2e-3)

    def test_MCMC_sampling_with_mu(self):
        mu = 1

        L = 4

        weights = jnp.array(
            [0.23898957, 0.12614753, 0.19479055, 0.17325271, 0.14619853, 0.21392751,
             0.19648707, 0.17103704, -0.15457255, 0.10954413, 0.13228065, -0.14935214,
             -0.09963073, 0.17610707, 0.13386381, -0.14836467]
        )

        # Set up variational wave function
        rbm = nets.CpxRBM(numHidden=2, bias=False)
        symms = {"translation": {"use": False, "factor": 1},
                 "reflection": {"use": False, "factor": 1},
                 "z2sym": {"use": False, "factor": 1},
                 }
        orbit = jVMC.util.symmetries.get_orbit_1D(L, **symms)
        net = nets.sym_wrapper.SymNet(net=rbm, orbit=orbit)
        psi = NQS(net)

        # Set up exact sampler
        exactSampler = sampler.ExactSampler(psi, L)

        # Set up MCMC sampler
        mcSampler = sampler.MCSampler(psi, (L,), random.PRNGKey(0), updateProposer=jVMC.sampler.propose_spin_flip, numChains=777, mu=mu)

        psi.set_parameters(weights)

        # Compute exact probabilities
        _, _, pex = exactSampler.sample()

        # Get samples from MCMC sampler
        numSamples = 500000
        smc, logPsi, weighting_probs = mcSampler.sample(numSamples=numSamples)

        smc = smc.reshape((smc.shape[0] * smc.shape[1], -1))

        self.assertTrue(smc.shape[0] >= numSamples)

        # Compute histogram of sampled configurations
        smcInt = jax.vmap(state_to_int)(smc)

        psi_log_basis = psi(exactSampler.basis)

        pmc, _ = np.histogram(smcInt, bins=np.arange(0, 17), weights=weighting_probs[0, :])

        # Compare histogram to exact probabilities
        self.assertTrue(jnp.max(jnp.abs(pmc - pex.reshape((-1,))[:16])) < 2e-3)

    def test_MCMC_sampling_with_two_nets(self):
        L = 4

        weights = jnp.array(
            [0.23898957, 0.12614753, 0.19479055, 0.17325271, 0.14619853, 0.21392751,
             0.19648707, 0.17103704, -0.15457255, 0.10954413, 0.13228065, -0.14935214,
             -0.09963073, 0.17610707, 0.13386381, -0.14836467]
        )

        # Set up variational wave function
        rbm1 = nets.RBM(numHidden=2, bias=False)
        rbm2 = nets.RBM(numHidden=2, bias=False)
<<<<<<< HEAD
        model = jVMC.nets.two_nets_wrapper.TwoNets(net1=rbm1, net2=rbm2)
        symms = {"translation": {"use": False, "factor": 1},
                 "reflection": {"use": False, "factor": 1},
                 "z2sym": {"use": False, "factor": 1},
                 }
        orbit = jVMC.util.symmetries.get_orbit_1D(L, **symms)
=======
        model = jVMC.nets.two_nets_wrapper.TwoNets((rbm1, rbm2))
        orbit = jVMC.util.symmetries.get_orbit_1d(L, translation=False, reflection=False, z2sym=False)
>>>>>>> 1f4f8df5
        net = nets.sym_wrapper.SymNet(net=model, orbit=orbit)
        psi = NQS(net)

        # Set up exact sampler
        exactSampler = sampler.ExactSampler(psi, L)

        # Set up MCMC sampler
        mcSampler = sampler.MCSampler(psi, (L,), random.PRNGKey(0), updateProposer=jVMC.sampler.propose_spin_flip, numChains=777)

        psi.set_parameters(jnp.concatenate([weights, weights]))

        # Compute exact probabilities
        _, _, pex = exactSampler.sample()

        # Get samples from MCMC sampler
        numSamples = 500000
        smc, _, p = mcSampler.sample(numSamples=numSamples)

        smc = smc.reshape((smc.shape[0] * smc.shape[1], -1))

        self.assertTrue(smc.shape[0] >= numSamples)

        # Compute histogram of sampled configurations
        smcInt = jax.vmap(state_to_int)(smc)
        pmc, _ = np.histogram(smcInt, bins=np.arange(0, 17), weights=p[0])

        # Compare histogram to exact probabilities
        self.assertTrue(jnp.max(jnp.abs(pmc - pex.reshape((-1,))[:16])) < 2e-3)

    def test_MCMC_sampling_with_integer_key(self):
        L = 4

        weights = jnp.array(
            [0.23898957, 0.12614753, 0.19479055, 0.17325271, 0.14619853, 0.21392751,
             0.19648707, 0.17103704, -0.15457255, 0.10954413, 0.13228065, -0.14935214,
             -0.09963073, 0.17610707, 0.13386381, -0.14836467]
        )

        # Set up variational wave function
        rbm = nets.CpxRBM(numHidden=2, bias=False)
        symms = {"translation": {"use": False, "factor": 1},
                 "reflection": {"use": False, "factor": 1},
                 "z2sym": {"use": False, "factor": 1},
                 }
        orbit = jVMC.util.symmetries.get_orbit_1D(L, **symms)
        net = nets.sym_wrapper.SymNet(net=rbm, orbit=orbit)
        psi = NQS(net)

        # Set up exact sampler
        exactSampler = sampler.ExactSampler(psi, L)

        # Set up MCMC sampler
        mcSampler = sampler.MCSampler(psi, (L,), 123, updateProposer=jVMC.sampler.propose_spin_flip, numChains=777)

        psi.set_parameters(weights)

        # Compute exact probabilities
        _, _, pex = exactSampler.sample()

        # Get samples from MCMC sampler
        numSamples = 500000
        smc, _, p = mcSampler.sample(numSamples=numSamples)

        smc = smc.reshape((smc.shape[0] * smc.shape[1], -1))

        self.assertTrue(smc.shape[0] >= numSamples)

        # Compute histogram of sampled configurations
        smcInt = jax.vmap(state_to_int)(smc)
        pmc, _ = np.histogram(smcInt, bins=np.arange(0, 17), weights=p[0])

        # Compare histogram to exact probabilities
        self.assertTrue(jnp.max(jnp.abs(pmc - pex.reshape((-1,))[:16])) < 2e-3)

    def test_autoregressive_sampling(self):

        L = 4

        # Set up variational wave function
        rnn = nets.RNN1DGeneral(L=4, hiddenSize=5, depth=2)
        rbm = nets.RBM(numHidden=2, bias=False)

<<<<<<< HEAD
        model = jVMC.nets.two_nets_wrapper.TwoNets(net1=rnn, net2=rbm)
        symms = {"translation": {"use": False, "factor": 1},
                 "reflection": {"use": False, "factor": 1},
                 "z2sym": {"use": False, "factor": 1},
                 }
        orbit = jVMC.util.symmetries.get_orbit_1D(L, **symms)
=======
        model = jVMC.nets.two_nets_wrapper.TwoNets((rnn, rbm))
        orbit = jVMC.util.symmetries.get_orbit_1d(L, translation=False, reflection=False, z2sym=False)
>>>>>>> 1f4f8df5
        net = nets.sym_wrapper.SymNet(net=model, orbit=orbit, avgFun=jVMC.nets.sym_wrapper.avgFun_Coefficients_Sep)
        psi = NQS(net)

        # Set up exact sampler
        exactSampler = sampler.ExactSampler(psi, L)

        # Set up MCMC sampler
        mcSampler = sampler.MCSampler(psi, (L,), random.PRNGKey(0), updateProposer=jVMC.sampler.propose_spin_flip, numChains=777)

        ps = psi.get_parameters()
        psi.update_parameters(ps)

        # Compute exact probabilities
        _, _, pex = exactSampler.sample()

        numSamples = 1000000
        smc, logPsi, p = mcSampler.sample(numSamples=numSamples)

        self.assertTrue(jnp.max(jnp.abs(jnp.real(psi(smc) - logPsi))) < 1e-12)

        smc = smc.reshape((smc.shape[0] * smc.shape[1], -1))

        self.assertTrue(smc.shape[0] >= numSamples)

        # Compute histogram of sampled configurations
        smcInt = jax.vmap(state_to_int)(smc)
        pmc, _ = np.histogram(smcInt, bins=np.arange(0, 17), weights=p[0])

        self.assertTrue(jnp.max(jnp.abs(pmc - pex.reshape((-1,))[:16])) < 1.1e-3)

    def test_autoregressive_sampling_with_symmetries(self):

        L = 4

        # Set up variational wave function
        rnn = nets.RNN1DGeneral(L=L, hiddenSize=5, realValuedOutput=True)
        rbm = nets.RBM(numHidden=2, bias=False)
<<<<<<< HEAD
        model = jVMC.nets.two_nets_wrapper.TwoNets(net1=rnn, net2=rbm)
        symms = {"translation": {"use": True, "factor": 1},
                 "reflection": {"use": False, "factor": 1},
                 "z2sym": {"use": False, "factor": 1},
                 }
        orbit = jVMC.util.symmetries.get_orbit_1D(L, **symms)
        net = nets.sym_wrapper.SymNet(net=model, orbit=orbit, avgFun=jVMC.nets.sym_wrapper.avgFun_Coefficients_Sep)
        psi = NQS(net)
=======

        psi = NQS((rnn, rbm), orbit=orbit, avgFun=jVMC.nets.sym_wrapper.avgFun_Coefficients_Sep)
>>>>>>> 1f4f8df5

        # Set up exact sampler
        exactSampler = sampler.ExactSampler(psi, L)

        # Set up MCMC sampler
        mcSampler = sampler.MCSampler(psi, (L,), random.PRNGKey(0), numChains=777, updateProposer=jVMC.sampler.propose_spin_flip)

        # Compute exact probabilities
        _, logPsi, pex = exactSampler.sample()

        numSamples = 1000000
        smc, logPsi, p = mcSampler.sample(numSamples=numSamples)

        self.assertTrue(jnp.max(jnp.abs(jnp.real(psi(smc) - logPsi))) < 1e-12)

        smc = smc.reshape((smc.shape[0] * smc.shape[1], -1))

        self.assertTrue(smc.shape[0] >= numSamples)

        # Compute histogram of sampled configurations
        smcInt = jax.vmap(state_to_int)(smc)
        pmc, _ = np.histogram(smcInt, bins=np.arange(0, 17), weights=p[0])

        self.assertTrue(jnp.max(jnp.abs(pmc - pex.reshape((-1,))[:16])) < 2e-3)

    def test_autoregressive_sampling_with_lstm(self):

        L = 4

        # Set up variational wave function
        rnn = nets.RNN1DGeneral(L=L, hiddenSize=5, cell="LSTM", realValuedParams=True, realValuedOutput=True, inputDim=2)
        rbm = nets.RBM(numHidden=2, bias=False)

<<<<<<< HEAD
        model = jVMC.nets.two_nets_wrapper.TwoNets(net1=rnn, net2=rbm)
        symms = {"translation": {"use": True, "factor": 1},
                 "reflection": {"use": False, "factor": 1},
                 "z2sym": {"use": False, "factor": 1},
                 }
        orbit = jVMC.util.symmetries.get_orbit_1D(L, **symms)
=======
        model = jVMC.nets.two_nets_wrapper.TwoNets((rnn, rbm))
        orbit = jVMC.util.symmetries.get_orbit_1d(L, translation=False, reflection=False, z2sym=False)
>>>>>>> 1f4f8df5
        net = nets.sym_wrapper.SymNet(net=model, orbit=orbit, avgFun=jVMC.nets.sym_wrapper.avgFun_Coefficients_Sep)
        psi = NQS(net)

        # Set up exact sampler
        exactSampler = sampler.ExactSampler(psi, L)

        # Set up MCMC sampler
        mcSampler = sampler.MCSampler(psi, (L,), random.PRNGKey(0), numChains=777)

        # Compute exact probabilities
        _, logPsi, pex = exactSampler.sample()

        numSamples = 1000000
        smc, logPsi, p = mcSampler.sample(numSamples=numSamples)

        self.assertTrue(jnp.max(jnp.abs(jnp.real(psi(smc) - logPsi))) < 1e-12)

        smc = smc.reshape((smc.shape[0] * smc.shape[1], -1))

        self.assertTrue(smc.shape[0] >= numSamples)

        # Compute histogram of sampled configurations
        smcInt = jax.vmap(state_to_int)(smc)
        pmc, _ = np.histogram(smcInt, bins=np.arange(0, 17), weights=p[0])

        self.assertTrue(jnp.max(jnp.abs(pmc - pex.reshape((-1,))[:16])) < 1e-3)

    def test_autoregressive_sampling_with_gru(self):

        L = 4

        # Set up variational wave function
        rnn = nets.RNN1DGeneral(L=L, hiddenSize=5, cell="GRU", realValuedParams=True, realValuedOutput=True, inputDim=2)
        rbm = nets.RBM(numHidden=2, bias=False)

<<<<<<< HEAD
        model = jVMC.nets.two_nets_wrapper.TwoNets(net1=rnn, net2=rbm)
        symms = {"translation": {"use": False, "factor": 1},
                 "reflection": {"use": False, "factor": 1},
                 "z2sym": {"use": False, "factor": 1},
                 }
        orbit = jVMC.util.symmetries.get_orbit_1D(L, **symms)
=======
        model = jVMC.nets.two_nets_wrapper.TwoNets((rnn, rbm))
        orbit = jVMC.util.symmetries.get_orbit_1d(L, translation=False, reflection=False, z2sym=False)
>>>>>>> 1f4f8df5
        net = nets.sym_wrapper.SymNet(net=model, orbit=orbit, avgFun=jVMC.nets.sym_wrapper.avgFun_Coefficients_Sep)
        psi = NQS(net)

        # Set up exact sampler
        exactSampler = sampler.ExactSampler(psi, L)

        # Set up MCMC sampler
        mcSampler = sampler.MCSampler(psi, (L,), random.PRNGKey(0), numChains=777)

        # Compute exact probabilities
        _, logPsi, pex = exactSampler.sample()

        numSamples = 1000000
        smc, logPsi, p = mcSampler.sample(numSamples=numSamples)

        self.assertTrue(jnp.max(jnp.abs(jnp.real(psi(smc) - logPsi))) < 1e-12)

        smc = smc.reshape((smc.shape[0] * smc.shape[1], -1))

        self.assertTrue(smc.shape[0] >= numSamples)

        # Compute histogram of sampled configurations
        smcInt = jax.vmap(state_to_int)(smc)
        pmc, _ = np.histogram(smcInt, bins=np.arange(0, 17), weights=p[0])

        self.assertTrue(jnp.max(jnp.abs(pmc - pex.reshape((-1,))[:16])) < 1e-3)

    def test_autoregressive_sampling_with_rnn2d(self):

        L = 2

        # Set up variational wave function
        #rnn = nets.RNN2D( L=L, hiddenSize=5 )
        rnn = nets.RNN2DGeneral(L=L, hiddenSize=5, cell="RNN", realValuedParams=True, realValuedOutput=True)

<<<<<<< HEAD
        model = jVMC.nets.two_nets_wrapper.TwoNets(net1=rnn, net2=rnn)
        symms = {"rotation": {"use": False, "factor": 1},
                 "translation": {"use": False, "factor": 1},
                 "reflection": {"use": False, "factor": 1},
                 "z2sym": {"use": False, "factor": 1},
                 }
        orbit = jVMC.util.symmetries.get_orbit_2D_square(L, **symms)
        net = nets.sym_wrapper.SymNet(net=model, orbit=orbit, avgFun=jVMC.nets.sym_wrapper.avgFun_Coefficients_Sep)
        psi = NQS(net)
=======
        orbit = jVMC.util.symmetries.get_orbit_2d_square(L, translation=False, reflection=False, rotation=False, z2sym=False)
        psi = NQS((rnn,rnn), orbit=orbit, avgFun=jVMC.nets.sym_wrapper.avgFun_Coefficients_Sep)

        # Set up exact sampler
        exactSampler = sampler.ExactSampler(psi, (L, L))

        # Set up MCMC sampler
        mcSampler = sampler.MCSampler(psi, (L, L), random.PRNGKey(0), numChains=777)

        # Compute exact probabilities
        _, logPsi, pex = exactSampler.sample()

        self.assertTrue(jnp.abs(jnp.sum(pex) - 1.) < 1e-12)

        numSamples = 1000000
        smc, p, _ = mcSampler.sample(numSamples=numSamples)

        self.assertTrue(jnp.max(jnp.abs(jnp.real(psi(smc) - p))) < 1e-12)

        smc = smc.reshape((smc.shape[0] * smc.shape[1], -1))

        self.assertTrue(smc.shape[0] >= numSamples)

        # Compute histogram of sampled configurations
        smcInt = jax.vmap(state_to_int)(smc)
        pmc, _ = np.histogram(smcInt, bins=np.arange(0, 17))

        self.assertTrue(jnp.max(jnp.abs(pmc / mcSampler.get_last_number_of_samples() - pex.reshape((-1,))[:16])) < 1e-3)

    def test_autoregressive_sampling_with_rnn2d_symmetric(self):

        L = 2

        # Set up variational wave function
        #rnn = nets.RNN2D( L=L, hiddenSize=5 )
        rnn = nets.RNN2DGeneral(L=L, hiddenSize=5, cell="RNN", realValuedParams=True, realValuedOutput=True)

        orbit = jVMC.util.symmetries.get_orbit_2d_square(L, translation=True, reflection=False, rotation=False, z2sym=False)
        psi = NQS((rnn,rnn), orbit=orbit, avgFun=jVMC.nets.sym_wrapper.avgFun_Coefficients_Sep)
>>>>>>> 1f4f8df5

        # Set up exact sampler
        exactSampler = sampler.ExactSampler(psi, (L, L))

        # Set up MCMC sampler
        mcSampler = sampler.MCSampler(psi, (L, L), random.PRNGKey(0), numChains=777)

        # Compute exact probabilities
        _, logPsi, pex = exactSampler.sample()

        self.assertTrue(jnp.abs(jnp.sum(pex) - 1.) < 1e-12)

        numSamples = 1000000
        smc, logPsi, p = mcSampler.sample(numSamples=numSamples)

        self.assertTrue(jnp.max(jnp.abs(jnp.real(psi(smc) - logPsi))) < 1e-12)

        smc = smc.reshape((smc.shape[0] * smc.shape[1], -1))

        self.assertTrue(smc.shape[0] >= numSamples)

        # Compute histogram of sampled configurations
        smcInt = jax.vmap(state_to_int)(smc)
        pmc, _ = np.histogram(smcInt, bins=np.arange(0, 17), weights=p[0])

        self.assertTrue(jnp.max(jnp.abs(pmc - pex.reshape((-1,))[:16])) < 1e-3)

    def test_autoregressive_sampling_with_lstm2d(self):

        L = 2

        # Set up variational wave function
        rnn = nets.RNN2DGeneral(L=L, hiddenSize=5, cell="LSTM", realValuedParams=True, realValuedOutput=True)
<<<<<<< HEAD

        model = jVMC.nets.two_nets_wrapper.TwoNets(net1=rnn, net2=rnn)
        symms = {"rotation": {"use": False, "factor": 1},
                 "translation": {"use": False, "factor": 1},
                 "reflection": {"use": False, "factor": 1},
                 "z2sym": {"use": False, "factor": 1},
                 }
        orbit = jVMC.util.symmetries.get_orbit_2D_square(L, **symms)
        net = nets.sym_wrapper.SymNet(net=model, orbit=orbit, avgFun=jVMC.nets.sym_wrapper.avgFun_Coefficients_Sep)
        psi = NQS(net)
=======
        psi = NQS((rnn,rnn))
>>>>>>> 1f4f8df5

        # Set up exact sampler
        exactSampler = sampler.ExactSampler(psi, (L, L))

        # Set up MCMC sampler
        mcSampler = sampler.MCSampler(psi, (L, L), random.PRNGKey(0), numChains=777)

        # Compute exact probabilities
        _, logPsi, pex = exactSampler.sample()

        self.assertTrue(jnp.abs(jnp.sum(pex) - 1.) < 1e-12)

        numSamples = 1000000
        smc, logPsi, p = mcSampler.sample(numSamples=numSamples)

        self.assertTrue(jnp.max(jnp.abs(jnp.real(psi(smc) - logPsi))) < 1e-12)

        smc = smc.reshape((smc.shape[0] * smc.shape[1], -1))

        self.assertTrue(smc.shape[0] >= numSamples)

        # Compute histogram of sampled configurations
        smcInt = jax.vmap(state_to_int)(smc)
        pmc, _ = np.histogram(smcInt, bins=np.arange(0, 17), weights=p[0])

        self.assertTrue(jnp.max(jnp.abs(pmc - pex.reshape((-1,))[:16])) < 1e-3)


if __name__ == "__main__":
    unittest.main()<|MERGE_RESOLUTION|>--- conflicted
+++ resolved
@@ -141,17 +141,12 @@
         # Set up variational wave function
         rbm1 = nets.RBM(numHidden=2, bias=False)
         rbm2 = nets.RBM(numHidden=2, bias=False)
-<<<<<<< HEAD
-        model = jVMC.nets.two_nets_wrapper.TwoNets(net1=rbm1, net2=rbm2)
+        model = jVMC.nets.two_nets_wrapper.TwoNets((rbm1, rbm2))
         symms = {"translation": {"use": False, "factor": 1},
                  "reflection": {"use": False, "factor": 1},
                  "z2sym": {"use": False, "factor": 1},
                  }
         orbit = jVMC.util.symmetries.get_orbit_1D(L, **symms)
-=======
-        model = jVMC.nets.two_nets_wrapper.TwoNets((rbm1, rbm2))
-        orbit = jVMC.util.symmetries.get_orbit_1d(L, translation=False, reflection=False, z2sym=False)
->>>>>>> 1f4f8df5
         net = nets.sym_wrapper.SymNet(net=model, orbit=orbit)
         psi = NQS(net)
 
@@ -234,17 +229,12 @@
         rnn = nets.RNN1DGeneral(L=4, hiddenSize=5, depth=2)
         rbm = nets.RBM(numHidden=2, bias=False)
 
-<<<<<<< HEAD
-        model = jVMC.nets.two_nets_wrapper.TwoNets(net1=rnn, net2=rbm)
+        model = jVMC.nets.two_nets_wrapper.TwoNets((rnn, rbm))
         symms = {"translation": {"use": False, "factor": 1},
                  "reflection": {"use": False, "factor": 1},
                  "z2sym": {"use": False, "factor": 1},
                  }
         orbit = jVMC.util.symmetries.get_orbit_1D(L, **symms)
-=======
-        model = jVMC.nets.two_nets_wrapper.TwoNets((rnn, rbm))
-        orbit = jVMC.util.symmetries.get_orbit_1d(L, translation=False, reflection=False, z2sym=False)
->>>>>>> 1f4f8df5
         net = nets.sym_wrapper.SymNet(net=model, orbit=orbit, avgFun=jVMC.nets.sym_wrapper.avgFun_Coefficients_Sep)
         psi = NQS(net)
 
@@ -282,8 +272,46 @@
         # Set up variational wave function
         rnn = nets.RNN1DGeneral(L=L, hiddenSize=5, realValuedOutput=True)
         rbm = nets.RBM(numHidden=2, bias=False)
-<<<<<<< HEAD
-        model = jVMC.nets.two_nets_wrapper.TwoNets(net1=rnn, net2=rbm)
+        symms = {"translation": {"use": True, "factor": 1},
+                 "reflection": {"use": False, "factor": 1},
+                 "z2sym": {"use": False, "factor": 1},
+                 }
+        orbit = jVMC.util.symmetries.get_orbit_1D(L, **symms)
+        psi = NQS((rnn, rbm), orbit=orbit, avgFun=jVMC.nets.sym_wrapper.avgFun_Coefficients_Sep)
+
+        # Set up exact sampler
+        exactSampler = sampler.ExactSampler(psi, L)
+
+        # Set up MCMC sampler
+        mcSampler = sampler.MCSampler(psi, (L,), random.PRNGKey(0), numChains=777, updateProposer=jVMC.sampler.propose_spin_flip)
+
+        # Compute exact probabilities
+        _, logPsi, pex = exactSampler.sample()
+
+        numSamples = 1000000
+        smc, logPsi, p = mcSampler.sample(numSamples=numSamples)
+
+        self.assertTrue(jnp.max(jnp.abs(jnp.real(psi(smc) - logPsi))) < 1e-12)
+
+        smc = smc.reshape((smc.shape[0] * smc.shape[1], -1))
+
+        self.assertTrue(smc.shape[0] >= numSamples)
+
+        # Compute histogram of sampled configurations
+        smcInt = jax.vmap(state_to_int)(smc)
+        pmc, _ = np.histogram(smcInt, bins=np.arange(0, 17), weights=p[0])
+
+        self.assertTrue(jnp.max(jnp.abs(pmc - pex.reshape((-1,))[:16])) < 2e-3)
+
+    def test_autoregressive_sampling_with_lstm(self):
+
+        L = 4
+
+        # Set up variational wave function
+        rnn = nets.RNN1DGeneral(L=L, hiddenSize=5, cell="LSTM", realValuedParams=True, realValuedOutput=True, inputDim=2)
+        rbm = nets.RBM(numHidden=2, bias=False)
+
+        model = jVMC.nets.two_nets_wrapper.TwoNets((rnn, rbm))
         symms = {"translation": {"use": True, "factor": 1},
                  "reflection": {"use": False, "factor": 1},
                  "z2sym": {"use": False, "factor": 1},
@@ -291,56 +319,6 @@
         orbit = jVMC.util.symmetries.get_orbit_1D(L, **symms)
         net = nets.sym_wrapper.SymNet(net=model, orbit=orbit, avgFun=jVMC.nets.sym_wrapper.avgFun_Coefficients_Sep)
         psi = NQS(net)
-=======
-
-        psi = NQS((rnn, rbm), orbit=orbit, avgFun=jVMC.nets.sym_wrapper.avgFun_Coefficients_Sep)
->>>>>>> 1f4f8df5
-
-        # Set up exact sampler
-        exactSampler = sampler.ExactSampler(psi, L)
-
-        # Set up MCMC sampler
-        mcSampler = sampler.MCSampler(psi, (L,), random.PRNGKey(0), numChains=777, updateProposer=jVMC.sampler.propose_spin_flip)
-
-        # Compute exact probabilities
-        _, logPsi, pex = exactSampler.sample()
-
-        numSamples = 1000000
-        smc, logPsi, p = mcSampler.sample(numSamples=numSamples)
-
-        self.assertTrue(jnp.max(jnp.abs(jnp.real(psi(smc) - logPsi))) < 1e-12)
-
-        smc = smc.reshape((smc.shape[0] * smc.shape[1], -1))
-
-        self.assertTrue(smc.shape[0] >= numSamples)
-
-        # Compute histogram of sampled configurations
-        smcInt = jax.vmap(state_to_int)(smc)
-        pmc, _ = np.histogram(smcInt, bins=np.arange(0, 17), weights=p[0])
-
-        self.assertTrue(jnp.max(jnp.abs(pmc - pex.reshape((-1,))[:16])) < 2e-3)
-
-    def test_autoregressive_sampling_with_lstm(self):
-
-        L = 4
-
-        # Set up variational wave function
-        rnn = nets.RNN1DGeneral(L=L, hiddenSize=5, cell="LSTM", realValuedParams=True, realValuedOutput=True, inputDim=2)
-        rbm = nets.RBM(numHidden=2, bias=False)
-
-<<<<<<< HEAD
-        model = jVMC.nets.two_nets_wrapper.TwoNets(net1=rnn, net2=rbm)
-        symms = {"translation": {"use": True, "factor": 1},
-                 "reflection": {"use": False, "factor": 1},
-                 "z2sym": {"use": False, "factor": 1},
-                 }
-        orbit = jVMC.util.symmetries.get_orbit_1D(L, **symms)
-=======
-        model = jVMC.nets.two_nets_wrapper.TwoNets((rnn, rbm))
-        orbit = jVMC.util.symmetries.get_orbit_1d(L, translation=False, reflection=False, z2sym=False)
->>>>>>> 1f4f8df5
-        net = nets.sym_wrapper.SymNet(net=model, orbit=orbit, avgFun=jVMC.nets.sym_wrapper.avgFun_Coefficients_Sep)
-        psi = NQS(net)
 
         # Set up exact sampler
         exactSampler = sampler.ExactSampler(psi, L)
@@ -374,19 +352,7 @@
         rnn = nets.RNN1DGeneral(L=L, hiddenSize=5, cell="GRU", realValuedParams=True, realValuedOutput=True, inputDim=2)
         rbm = nets.RBM(numHidden=2, bias=False)
 
-<<<<<<< HEAD
-        model = jVMC.nets.two_nets_wrapper.TwoNets(net1=rnn, net2=rbm)
-        symms = {"translation": {"use": False, "factor": 1},
-                 "reflection": {"use": False, "factor": 1},
-                 "z2sym": {"use": False, "factor": 1},
-                 }
-        orbit = jVMC.util.symmetries.get_orbit_1D(L, **symms)
-=======
-        model = jVMC.nets.two_nets_wrapper.TwoNets((rnn, rbm))
-        orbit = jVMC.util.symmetries.get_orbit_1d(L, translation=False, reflection=False, z2sym=False)
->>>>>>> 1f4f8df5
-        net = nets.sym_wrapper.SymNet(net=model, orbit=orbit, avgFun=jVMC.nets.sym_wrapper.avgFun_Coefficients_Sep)
-        psi = NQS(net)
+        psi = NQS((rnn,rbm))
 
         # Set up exact sampler
         exactSampler = sampler.ExactSampler(psi, L)
@@ -420,18 +386,12 @@
         #rnn = nets.RNN2D( L=L, hiddenSize=5 )
         rnn = nets.RNN2DGeneral(L=L, hiddenSize=5, cell="RNN", realValuedParams=True, realValuedOutput=True)
 
-<<<<<<< HEAD
-        model = jVMC.nets.two_nets_wrapper.TwoNets(net1=rnn, net2=rnn)
         symms = {"rotation": {"use": False, "factor": 1},
                  "translation": {"use": False, "factor": 1},
                  "reflection": {"use": False, "factor": 1},
                  "z2sym": {"use": False, "factor": 1},
                  }
         orbit = jVMC.util.symmetries.get_orbit_2D_square(L, **symms)
-        net = nets.sym_wrapper.SymNet(net=model, orbit=orbit, avgFun=jVMC.nets.sym_wrapper.avgFun_Coefficients_Sep)
-        psi = NQS(net)
-=======
-        orbit = jVMC.util.symmetries.get_orbit_2d_square(L, translation=False, reflection=False, rotation=False, z2sym=False)
         psi = NQS((rnn,rnn), orbit=orbit, avgFun=jVMC.nets.sym_wrapper.avgFun_Coefficients_Sep)
 
         # Set up exact sampler
@@ -468,56 +428,47 @@
         #rnn = nets.RNN2D( L=L, hiddenSize=5 )
         rnn = nets.RNN2DGeneral(L=L, hiddenSize=5, cell="RNN", realValuedParams=True, realValuedOutput=True)
 
-        orbit = jVMC.util.symmetries.get_orbit_2d_square(L, translation=True, reflection=False, rotation=False, z2sym=False)
-        psi = NQS((rnn,rnn), orbit=orbit, avgFun=jVMC.nets.sym_wrapper.avgFun_Coefficients_Sep)
->>>>>>> 1f4f8df5
-
-        # Set up exact sampler
-        exactSampler = sampler.ExactSampler(psi, (L, L))
-
-        # Set up MCMC sampler
-        mcSampler = sampler.MCSampler(psi, (L, L), random.PRNGKey(0), numChains=777)
-
-        # Compute exact probabilities
-        _, logPsi, pex = exactSampler.sample()
-
-        self.assertTrue(jnp.abs(jnp.sum(pex) - 1.) < 1e-12)
-
-        numSamples = 1000000
-        smc, logPsi, p = mcSampler.sample(numSamples=numSamples)
-
-        self.assertTrue(jnp.max(jnp.abs(jnp.real(psi(smc) - logPsi))) < 1e-12)
-
-        smc = smc.reshape((smc.shape[0] * smc.shape[1], -1))
-
-        self.assertTrue(smc.shape[0] >= numSamples)
-
-        # Compute histogram of sampled configurations
-        smcInt = jax.vmap(state_to_int)(smc)
-        pmc, _ = np.histogram(smcInt, bins=np.arange(0, 17), weights=p[0])
-
-        self.assertTrue(jnp.max(jnp.abs(pmc - pex.reshape((-1,))[:16])) < 1e-3)
-
-    def test_autoregressive_sampling_with_lstm2d(self):
-
-        L = 2
-
-        # Set up variational wave function
-        rnn = nets.RNN2DGeneral(L=L, hiddenSize=5, cell="LSTM", realValuedParams=True, realValuedOutput=True)
-<<<<<<< HEAD
-
-        model = jVMC.nets.two_nets_wrapper.TwoNets(net1=rnn, net2=rnn)
         symms = {"rotation": {"use": False, "factor": 1},
                  "translation": {"use": False, "factor": 1},
                  "reflection": {"use": False, "factor": 1},
                  "z2sym": {"use": False, "factor": 1},
                  }
         orbit = jVMC.util.symmetries.get_orbit_2D_square(L, **symms)
-        net = nets.sym_wrapper.SymNet(net=model, orbit=orbit, avgFun=jVMC.nets.sym_wrapper.avgFun_Coefficients_Sep)
-        psi = NQS(net)
-=======
+        psi = NQS((rnn,rnn), orbit=orbit, avgFun=jVMC.nets.sym_wrapper.avgFun_Coefficients_Sep)
+
+        # Set up exact sampler
+        exactSampler = sampler.ExactSampler(psi, (L, L))
+
+        # Set up MCMC sampler
+        mcSampler = sampler.MCSampler(psi, (L, L), random.PRNGKey(0), numChains=777)
+
+        # Compute exact probabilities
+        _, logPsi, pex = exactSampler.sample()
+
+        self.assertTrue(jnp.abs(jnp.sum(pex) - 1.) < 1e-12)
+
+        numSamples = 1000000
+        smc, logPsi, p = mcSampler.sample(numSamples=numSamples)
+
+        self.assertTrue(jnp.max(jnp.abs(jnp.real(psi(smc) - logPsi))) < 1e-12)
+
+        smc = smc.reshape((smc.shape[0] * smc.shape[1], -1))
+
+        self.assertTrue(smc.shape[0] >= numSamples)
+
+        # Compute histogram of sampled configurations
+        smcInt = jax.vmap(state_to_int)(smc)
+        pmc, _ = np.histogram(smcInt, bins=np.arange(0, 17), weights=p[0])
+
+        self.assertTrue(jnp.max(jnp.abs(pmc - pex.reshape((-1,))[:16])) < 1e-3)
+
+    def test_autoregressive_sampling_with_lstm2d(self):
+
+        L = 2
+
+        # Set up variational wave function
+        rnn = nets.RNN2DGeneral(L=L, hiddenSize=5, cell="LSTM", realValuedParams=True, realValuedOutput=True)
         psi = NQS((rnn,rnn))
->>>>>>> 1f4f8df5
 
         # Set up exact sampler
         exactSampler = sampler.ExactSampler(psi, (L, L))
