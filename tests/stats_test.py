import unittest

import jax.numpy as jnp

import jVMC
from jVMC.stats import SampledObs
<<<<<<< HEAD
import jVMC.operator as op
=======
import jVMC.mpi_wrapper as mpi
from jVMC.global_defs import device_count
>>>>>>> 67cef3d6


class TestStats(unittest.TestCase):

    def test_sampled_obs(self):
        
        Obs1Loc = jnp.array([[1, 2, 3]] * device_count())
        Obs2Loc = jnp.array([[[1, 4], [2, 5], [3, 7]]] * device_count())
        p = (1. / (3 * device_count())) * jnp.ones((device_count(), 3))

        obs1 = SampledObs(Obs1Loc, p)
        obs2 = SampledObs(Obs2Loc, p)

        self.assertAlmostEqual(obs1.mean()[0], 2.)
        self.assertAlmostEqual(obs1.var()[0], 2./3)

        self.assertTrue(jnp.allclose(obs2.covar(), jnp.array([[2./3, 1],[1.,14./9]])))

        self.assertTrue(jnp.allclose(obs2.mean(), jnp.array([2,16./3])))
        self.assertTrue(jnp.allclose(obs1.covar(obs2), jnp.array([2./3,1.])))

        self.assertTrue(jnp.allclose(obs1.covar(obs2), obs1.covar_data(obs2).mean()))

        self.assertTrue(jnp.allclose(obs1.covar_var(obs2), obs1.covar_data(obs2).var()))

        O = obs2._data.reshape((-1,2))
        self.assertTrue(jnp.allclose(obs2.tangent_kernel(), jnp.matmul(O, jnp.conj(jnp.transpose(O)))))

<<<<<<< HEAD

    def test_estimator(self):

        L = 4
        
        for rbm in [jVMC.nets.CpxRBM(numHidden=1, bias=False), jVMC.nets.RBM(numHidden=1, bias=False)]:

            # Set up variational wave function
            orbit = jVMC.util.symmetries.get_orbit_1D(L, "translation", "reflection")
            net = jVMC.nets.sym_wrapper.SymNet(net=rbm, orbit=orbit)
            psi = jVMC.vqs.NQS(net)

            # Set up MCMC sampler
            # mcSampler = jVMC.sampler.MCSampler(psi, (L,), jax.random.PRNGKey(0), updateProposer=jVMC.sampler.propose_spin_flip, sweepSteps=L+1, numChains=777)

            exactSampler = jVMC.sampler.ExactSampler(psi, (L,))

            p0 = psi.parameters

            # configs, configsLogPsi, p = mcSampler.sample(numSamples=40000)

            configs, configsLogPsi, p = exactSampler.sample()

            h = op.BranchFreeOperator()
            for i in range(L):
                h.add(op.scal_opstr(2., (op.Sx(i),)))
                h.add(op.scal_opstr(2., (op.Sy(i), op.Sz((i + 1) % L))))

            op_estimator = h.get_estimator_function(psi)

            obs1 = SampledObs(configs, p, estimator=op_estimator)

            Oloc = h.get_O_loc(configs, psi)
            obs2 = SampledObs(Oloc, p)
            self.assertTrue( jnp.allclose( obs1.mean(p0), obs2.mean() ) )

            psiGrads = SampledObs(psi.gradients(configs), p)
            Eloc = h.get_O_loc(configs, psi, configsLogPsi)
            Eloc = SampledObs( Eloc, p )

            Egrad2 = 2*jnp.real( psiGrads.covar(Eloc) )

            self.assertTrue(jnp.allclose( jnp.real(obs1.mean_and_grad(psi, p0)[1]), Egrad2.ravel() ))


        # obs1 = SampledObs(weights=pEx, configs=configsEx, estimator=op_estimator)
        # E0 = obs1.mean(psi.parameters)
        # p0 = psi.get_parameters()
        # dp = 1e-6
        # p0 = p0.at[0].add(dp)
        # psi.set_parameters(p0)
        # configsEx, configsLogPsiEx, pEx = exactSampler.sample(parameters=psi.params)
        # obs1 = SampledObs(weights=pEx, configs=configsEx, estimator=op_estimator)
        # E1 = obs1.mean(psi.parameters)
        # print((E1-E0)/dp)
=======
    def test_subset_function(self):

        N = 10
        Obs1 = jnp.reshape(jnp.arange(jax.device_count()*N), (jax.device_count(), N, 1))
        p = jax.random.uniform(jax.random.PRNGKey(123), (jax.device_count(),N))
        p = p / jnp.sum(p)

        obs1 = SampledObs(Obs1, p)
        obs2 = obs1.subset(0,N//2)

        self.assertTrue( jnp.allclose(obs1.mean(), jnp.sum(jnp.reshape(Obs1, (jax.device_count(), N)) * p)) )

        self.assertTrue(obs2.mean() - jnp.sum(jnp.reshape(Obs1, (jax.device_count(), N))[:,0:N//2] * p[:,0:N//2]) / jnp.sum(p[:,0:N//2]))


        obs3 = SampledObs(Obs1[:,0:N//2,:], p[:,0:N//2] / jnp.sum(p[:,0:N//2]))

        self.assertTrue( jnp.allclose(obs3.covar(), obs2.covar()))
>>>>>>> 67cef3d6
<|MERGE_RESOLUTION|>--- conflicted
+++ resolved
@@ -4,12 +4,8 @@
 
 import jVMC
 from jVMC.stats import SampledObs
-<<<<<<< HEAD
 import jVMC.operator as op
-=======
-import jVMC.mpi_wrapper as mpi
 from jVMC.global_defs import device_count
->>>>>>> 67cef3d6
 
 
 class TestStats(unittest.TestCase):
@@ -38,7 +34,6 @@
         O = obs2._data.reshape((-1,2))
         self.assertTrue(jnp.allclose(obs2.tangent_kernel(), jnp.matmul(O, jnp.conj(jnp.transpose(O)))))
 
-<<<<<<< HEAD
 
     def test_estimator(self):
 
@@ -94,7 +89,7 @@
         # obs1 = SampledObs(weights=pEx, configs=configsEx, estimator=op_estimator)
         # E1 = obs1.mean(psi.parameters)
         # print((E1-E0)/dp)
-=======
+        
     def test_subset_function(self):
 
         N = 10
@@ -112,5 +107,4 @@
 
         obs3 = SampledObs(Obs1[:,0:N//2,:], p[:,0:N//2] / jnp.sum(p[:,0:N//2]))
 
-        self.assertTrue( jnp.allclose(obs3.covar(), obs2.covar()))
->>>>>>> 67cef3d6
+        self.assertTrue( jnp.allclose(obs3.covar(), obs2.covar()))