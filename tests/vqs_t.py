--- conflicted
+++ resolved
@@ -87,19 +87,7 @@
             L = 3
             rbmModel1 = nets.RBM(numHidden=2, bias=True)
             rbmModel2 = nets.RBM(numHidden=3, bias=True)
-<<<<<<< HEAD
-            model = nets.two_nets_wrapper.TwoNets(net1=rbmModel1, net2=rbmModel2)
-            symms = {"translation": {"use": False, "factor": 1},
-                     "reflection": {"use": False, "factor": 1},
-                     "z2sym": {"use": False, "factor": 1},
-                     }
-            orbit = jVMC.util.symmetries.get_orbit_1D(L, **symms)
-            net = nets.sym_wrapper.SymNet(net=model, orbit=orbit)
-            psi = NQS(net)
-=======
-            orbit = jVMC.util.symmetries.get_orbit_1d(L, translation=False, reflection=False, z2sym=False)
-            psi = NQS((rbmModel1, rbmModel2), orbit=orbit)
->>>>>>> 1f4f8df5
+            psi = NQS((rbmModel1, rbmModel2))
 
             s = jnp.zeros(get_shape((4, 3)), dtype=np.int32)
             s = s.at[..., 0, 1].set(1)
@@ -131,18 +119,12 @@
 
             L = 3
             model = nets.RNN1DGeneral(L=L)
-<<<<<<< HEAD
-            symms = {"translation": {"use": False, "factor": 1},
-                     "reflection": {"use": False, "factor": 1},
-                     "z2sym": {"use": False, "factor": 1},
-                     }
-            orbit = jVMC.util.symmetries.get_orbit_1D(L, **symms)
-            net = nets.sym_wrapper.SymNet(net=model, orbit=orbit)
-            psi = NQS(net)
-=======
-            orbit = jVMC.util.symmetries.get_orbit_1d(L, translation=False, reflection=False, z2sym=False)
+            symms = {"translation": {"use": False, "factor": 1},
+                     "reflection": {"use": False, "factor": 1},
+                     "z2sym": {"use": False, "factor": 1},
+                     }
+            orbit = jVMC.util.symmetries.get_orbit_1D(L, **symms)
             psi = NQS(model, orbit=orbit)
->>>>>>> 1f4f8df5
 
             s = jnp.zeros(get_shape((4, 3)), dtype=np.int32)
             s = s.at[..., 0, 1].set(1)
