--- conflicted
+++ resolved
@@ -89,11 +89,7 @@
         tdvpEquation.set_diagonal_shift(delta)
 
         if outp is not None:
-<<<<<<< HEAD
-            outp.print(" STEP %d" % (n+1) )
-=======
             outp.print(" STEP %d" % (n) )
->>>>>>> a0ca4c0e
             outp.print("   Energy mean: %f" % (tdvpEquation.get_energy_mean()) )
             outp.print("   Energy variance: %f" % (varE) )
             outp.print("   == Time for step: %fs" % (time.perf_counter() - tic) )
