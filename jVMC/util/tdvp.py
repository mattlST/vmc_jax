--- conflicted
+++ resolved
@@ -294,9 +294,7 @@
         # print("S: ", (sampleGradientsV.covar() - jnp.abs(sampleGradientsM.mean())**2))
 
         start_timing(outp, "solve TDVP eqn.")
-<<<<<<< HEAD
         update, solverResidual, pinvCutoff = self.solve(Eloc, sampleGradients)
-=======
 
         ### Just brought down the tdvp_equation functions directly here ###
 
@@ -344,7 +342,6 @@
 
         # end solve
 
->>>>>>> fea40853
         stop_timing(outp, "solve TDVP eqn.")
 
         if outp is not None:
@@ -361,12 +358,8 @@
                 self.metaData = {
                     "tdvp_error": self._get_tdvp_error(update),
                     "tdvp_residual": solverResidual,
-<<<<<<< HEAD
                     "pinv_cutoff": pinvCutoff,
                     "SNR": self.snr, 
-=======
-                    # "SNR": self.snr, 
->>>>>>> fea40853
                     "spectrum": self.ev,
                 }
 
