import jax
import jax.numpy as jnp
import numpy as np

import jVMC
import jVMC.mpi_wrapper as mpi
import jVMC.global_defs as global_defs
from jVMC.stats import SampledObs

import warnings


def realFun(x):
    return jnp.real(x)


def imagFun(x):
    return 0.5 * (x - jnp.conj(x))


class TDVP:
    """ This class provides functionality to solve a time-dependent variational principle (TDVP).

    With the force vector

        :math:`F_k=\langle \mathcal O_{\\theta_k}^* E_{loc}^{\\theta}\\rangle_c`

    and the quantum Fisher matrix

        :math:`S_{k,k'} = \langle (\mathcal O_{\\theta_k})^* \mathcal O_{\\theta_{k'}}\\rangle_c`

    and for real parameters :math:`\\theta\in\mathbb R`, the TDVP equation reads

        :math:`q\\big[S_{k,k'}\\big]\\theta_{k'} = -q\\big[xF_k\\big]`

    Here, either :math:`q=\\text{Re}` or :math:`q=\\text{Im}` and :math:`x=1` for ground state
    search or :math:`x=i` (the imaginary unit) for real time dynamics.

    For ground state search a regularization controlled by a parameter :math:`\\rho` can be included
    by increasing the diagonal entries and solving

        :math:`q\\big[(1+\\rho\delta_{k,k'})S_{k,k'}\\big]\\theta_{k'} = -q\\big[F_k\\big]`

    The `TDVP` class solves the TDVP equation by computing a pseudo-inverse of :math:`S` via
    eigendecomposition yielding

        :math:`S = V\Sigma V^\dagger`

    with a diagonal matrix :math:`\Sigma_{kk}=\sigma_k`
    Assuming that :math:`\sigma_1` is the smallest eigenvalue, the pseudo-inverse is constructed 
    from the regularized inverted eigenvalues

        :math:`\\tilde\sigma_k^{-1}=\\frac{1}{\\Big(1+\\big(\\frac{\epsilon_{SVD}}{\sigma_j/\sigma_1}\\big)^6\\Big)\\Big(1+\\big(\\frac{\epsilon_{SNR}}{\\text{SNR}(\\rho_k)}\\big)^6\\Big)}`

    with :math:`\\text{SNR}(\\rho_k)` the signal-to-noise ratio of :math:`\\rho_k=V_{k,k'}^{\dagger}F_{k'}` (see `[arXiv:1912.08828] <https://arxiv.org/pdf/1912.08828.pdf>`_ for details).

    Initializer arguments:
        * ``sampler``: A sampler object.
        * ``snrTol``: Regularization parameter :math:`\epsilon_{SNR}`, see above.
        * ``svdTol``: Regularization parameter :math:`\epsilon_{SVD}`, see above.
        * ``makeReal``: Specifies the function :math:`q`, either `'real'` for :math:`q=\\text{Re}` or `'imag'` for :math:`q=\\text{Im}`.
        * ``rhsPrefactor``: Prefactor :math:`x` of the right hand side, see above.
        * ``diagonalShift``: Regularization parameter :math:`\\rho` for ground state search, see above.
        * ``crossValidation``: Perform cross-validation check as introduced in `[arXiv:2105.01054] <https://arxiv.org/pdf/2105.01054.pdf>`_.
        * ``diagonalizeOnDevice``: Choose whether to diagonalize :math:`S` on GPU or CPU.
    """

    def __init__(self, sampler, snrTol=2, svdTol=1e-14, makeReal='imag', rhsPrefactor=1.j, diagonalShift=0., crossValidation=False, diagonalizeOnDevice=True):
        self.sampler = sampler
        self.snrTol = snrTol
        self.svdTol = svdTol
        self.diagonalShift = diagonalShift
        self.rhsPrefactor = rhsPrefactor
        self.crossValidation = crossValidation

        self.diagonalizeOnDevice = diagonalizeOnDevice

        self.metaData = None

        self.makeReal = realFun
        if makeReal == 'imag':
            self.makeReal = imagFun

        # pmap'd member functions
        self.makeReal_pmapd = global_defs.pmap_for_my_devices(jax.vmap(lambda x: self.makeReal(x)))

    def set_diagonal_shift(self, delta):
        self.diagonalShift = delta

    def set_cross_validation(self, crossValidation=True):
        self.crossValidation = crossValidation

    def _get_tdvp_error(self, update):

        return jnp.abs(1. + jnp.real(update.dot(self.S0.dot(update)) - 2. * jnp.real(update.dot(self.F0))) / self.ElocVar0)

    def get_residuals(self):

        return self.metaData["tdvp_error"], self.metaData["tdvp_residual"]

    def get_snr(self):

        return self.metaData["SNR"]

    def get_spectrum(self):

        return self.metaData["spectrum"]

    def get_metadata(self):

        return self.metaData

    def get_energy_variance(self):

        return self.ElocVar0

    def get_energy_mean(self):

        return jnp.real(self.ElocMean0)

    def get_S(self):

        return self.S

    def get_tdvp_equation(self, Eloc, gradients):

        self.ElocMean = Eloc.mean()
        self.ElocVar = Eloc.var()

        self.F0 = (-self.rhsPrefactor) * gradients.covar(Eloc).ravel() #* EOdata.mean()
        F = self.makeReal(self.F0)

        self.S0 = gradients.covar()
        S = self.makeReal(self.S0)

        if self.diagonalShift > 1e-10:
            S = S + jnp.diag(self.diagonalShift * jnp.diag(S))

        return S, F

    def get_sr_equation(self, Eloc, gradients):
        return self.get_tdvp_equation(Eloc, gradients, rhsPrefactor=1.)

    def _transform_to_eigenbasis(self, S, F):
        
        if self.diagonalizeOnDevice:
            try:
                self.ev, self.V = jnp.linalg.eigh(S)
            except ValueError:
                warnings.warn("jax.numpy.linalg.eigh raised an exception. Falling back to numpy.linalg.eigh for "
                              "diagonalization.", RuntimeWarning)
                tmpS = np.array(S)
                tmpEv, tmpV = np.linalg.eigh(tmpS)
                self.ev = jnp.array(tmpEv)
                self.V = jnp.array(tmpV)
        else:
            tmpS = np.array(S)
            tmpEv, tmpV = np.linalg.eigh(tmpS)
            self.ev = jnp.array(tmpEv)
            self.V = jnp.array(tmpV)

        self.VtF = jnp.dot(jnp.transpose(jnp.conj(self.V)), F)

    def _get_snr(self, Eloc, gradients):

        EO = gradients.covar_data(Eloc).transform(
                        fun=lambda x: jnp.matmul(
                                        jnp.transpose(jnp.conj(self.V)), 
                                        jVMC.util.imagFun((-self.rhsPrefactor) * x)
                                        )
                    )
        self.rhoVar = EO.var().ravel()

        self.snr = jnp.sqrt(jnp.abs(mpi.globNumSamples * (jnp.conj(self.VtF) * self.VtF) / self.rhoVar)).ravel()

    def solve(self, Eloc, gradients):
        # Get TDVP equation from MC data
        self.S, F = self.get_tdvp_equation(Eloc, gradients)
        F.block_until_ready()

        # Transform TDVP equation to eigenbasis and compute SNR
        self._transform_to_eigenbasis(self.S, F) #, Fdata)
        self._get_snr(Eloc, gradients)

        # Discard eigenvalues below numerical precision
        self.invEv = jnp.where(jnp.abs(self.ev / self.ev[-1]) > 1e-14, 1. / self.ev, 0.)

        # Set regularizer for singular value cutoff
        regularizer = 1. / (1. + (self.svdTol / jnp.abs(self.ev / self.ev[-1]))**6)

        if not isinstance(self.sampler, jVMC.sampler.ExactSampler):
            # Construct a soft cutoff based on the SNR
            regularizer *= 1. / (1. + (self.snrTol / self.snr)**6)

        update = jnp.real(jnp.dot(self.V, (self.invEv * regularizer * self.VtF)))

        return update, jnp.linalg.norm(self.S.dot(update) - F) / jnp.linalg.norm(F)

    def solve_minSR(self, eloc, gradients, p=None, r_pinv=1e-8):
        """
        Uses the techique proposed in arXiv:2302.01941 to compute the updates.
        Efficient only if number of samples << number of parameters.
        """

        # Collect all gradients & local energies
        def soft_cutoff(eigvals):
            return 1 / (eigvals * (1 + (r_pinv * jnp.max(eigvals) / eigvals)**6))

        def hard_cutoff(eigvals):
            return jnp.where(eigvals / jnp.max(eigvals) > r_pinv, 1 / eigvals, 0)

        eloc = mpi.gather(eloc).reshape((-1,))
        gradients = mpi.gather(gradients).reshape((-1, gradients.shape[-1]))
        n_samples = eloc.shape[0]

        eloc_bar = (eloc - jnp.mean(eloc)) / jnp.sqrt(n_samples)
        gradients_bar = (gradients - jnp.mean(gradients, axis=0)) / jnp.sqrt(n_samples)

        T = gradients_bar @ gradients_bar.conj().T
        eigvals, eigvecs = jnp.linalg.eigh(T)
        inv_eigvals = hard_cutoff(eigvals)
        T_inv = eigvecs @ jnp.diag(inv_eigvals) @ eigvecs.conj().T
        self.update = - self.rhsPrefactor * gradients_bar.conj().T @ T_inv @ eloc_bar

        return self.update, None

    def S_dot(self, v):

        return jnp.dot(self.S0, v)

    def __call__(self, netParameters, t, *, psi, hamiltonian, **rhsArgs):
        """ For given network parameters this function solves the TDVP equation.

        This function returns :math:`\\dot\\theta=S^{-1}F`. Thereby an instance of the ``TDVP`` class is a suited
        callable for the right hand side of an ODE to be used in combination with the integration schemes 
        implemented in ``jVMC.stepper``. Alternatively, the interface matches the scipy ODE solvers as well.

        Arguments:
            * ``netParameters``: Parameters of the NQS.
            * ``t``: Current time.
            * ``psi``: NQS ansatz. Instance of ``jVMC.vqs.NQS``.
            * ``hamiltonian``: Hamiltonian operator, i.e., an instance of a derived class of ``jVMC.operator.Operator``. \
                                *Notice:* Current time ``t`` is by default passed as argument when computing matrix elements. 

        Further optional keyword arguments:
            * ``numSamples``: Number of samples to be used by MC sampler.
            * ``outp``: An instance of ``jVMC.OutputManager``. If ``outp`` is given, timings of the individual steps \
                are recorded using the ``OutputManger``.
            * ``intStep``: Integration step number of multi step method like Runge-Kutta. This information is used to store \
                quantities like energy or residuals at the initial integration step.

        Returns:
            The solution of the TDVP equation, :math:`\\dot\\theta=S^{-1}F`.
        """

        tmpParameters = psi.get_parameters()
        psi.set_parameters(netParameters)

        outp = None
        if "outp" in rhsArgs:
            outp = rhsArgs["outp"]
        self.outp = outp

        numSamples = None
        if "numSamples" in rhsArgs:
            numSamples = rhsArgs["numSamples"]

        def start_timing(outp, name):
            if outp is not None:
                outp.start_timing(name)

        def stop_timing(outp, name, waitFor=None):
            if waitFor is not None:
                waitFor.block_until_ready()
            if outp is not None:
                outp.stop_timing(name)

        # Get sample
        start_timing(outp, "sampling")
        sampleConfigs, sampleLogPsi, p = self.sampler.sample(numSamples=numSamples)
        stop_timing(outp, "sampling", waitFor=sampleConfigs)

        # Evaluate local energy
        start_timing(outp, "compute Eloc")
        Eloc = hamiltonian.get_O_loc(sampleConfigs, psi, sampleLogPsi, t)
        stop_timing(outp, "compute Eloc", waitFor=Eloc)
        Eloc = SampledObs( Eloc, p)

        # Evaluate gradients
        start_timing(outp, "compute gradients")
        sampleGradients = psi.gradients(sampleConfigs)
        stop_timing(outp, "compute gradients", waitFor=sampleGradients)
        sampleGradients = SampledObs( sampleGradients, p)

        start_timing(outp, "solve TDVP eqn.")
        update, solverResidual = self.solve(Eloc, sampleGradients)
        stop_timing(outp, "solve TDVP eqn.")

        if outp is not None:
            outp.add_timing("MPI communication", mpi.get_communication_time())

        psi.set_parameters(tmpParameters)

        if "intStep" in rhsArgs:
            if rhsArgs["intStep"] == 0:

                self.ElocMean0 = self.ElocMean
                self.ElocVar0 = self.ElocVar

                self.metaData = {
                    "tdvp_error": self._get_tdvp_error(update),
                    "tdvp_residual": solverResidual,
<<<<<<< HEAD
                    "SNR": self.snr,
                    "Spectrum": self.ev,
=======
                    "SNR": self.snr, 
                    "spectrum": self.ev,
>>>>>>> f0a307d4
                }

                if self.crossValidation:

                    if isinstance(self.sampler, jVMC.sampler.ExactSampler):
                        update_1, _ = self.solve(Eloc[:, 0::2], sampleGradients[:, 0::2], p[:, 0::2])
                        S2, F2, _ = self.get_tdvp_equation(Eloc[:, 1::2], sampleGradients[:, 1::2], p[:, 1::2])
                    else:
                        update_1, _ = self.solve(Eloc[:, 0::2], sampleGradients[:, 0::2])
                        S2, F2, _ = self.get_tdvp_equation(Eloc[:, 1::2], sampleGradients[:, 1::2])

                    validation_tdvpErr = self._get_tdvp_error(update_1)
                    update, solverResidual = self.solve(Eloc, sampleGradients, p)
                    validation_residual = (jnp.linalg.norm(S2.dot(update_1) - F2) / jnp.linalg.norm(F2)) / solverResidual

                    self.crossValidationFactor_residual = validation_residual
                    self.crossValidationFactor_tdvpErr = validation_tdvpErr / self.metaData["tdvp_error"]

                    self.S, _, _ = self.get_tdvp_equation(Eloc, sampleGradients, p)

        return update<|MERGE_RESOLUTION|>--- conflicted
+++ resolved
@@ -310,13 +310,8 @@
                 self.metaData = {
                     "tdvp_error": self._get_tdvp_error(update),
                     "tdvp_residual": solverResidual,
-<<<<<<< HEAD
-                    "SNR": self.snr,
-                    "Spectrum": self.ev,
-=======
                     "SNR": self.snr, 
                     "spectrum": self.ev,
->>>>>>> f0a307d4
                 }
 
                 if self.crossValidation:
