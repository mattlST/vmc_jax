--- conflicted
+++ resolved
@@ -65,22 +65,15 @@
         Uses the techique proposed in arXiv:2302.01941 to compute the updates.
         Efficient only if number of samples :math:`\\ll` number of parameters.
         """
-<<<<<<< HEAD
-        
+
         T = gradients.tangent_kernel() 
-=======
 
-        T = gradients.tangent_kernel()
->>>>>>> 10d837f8
         if self.diagonalMulti>1e-10:
             T = T + jnp.diag(self.diagonalMulti * jnp.diag(T))
 
         if self.diagonalShift > 1e-10:
             T = T + self.diagonalShift * jnp.identity(T.shape[0])
-<<<<<<< HEAD
-        
-=======
->>>>>>> 10d837f8
+
         T_inv = jnp.linalg.pinv(T, rcond=self.pinvTol, hermitian=True)
 
         eloc_all = mpi.gather(eloc._data).reshape((-1,))
