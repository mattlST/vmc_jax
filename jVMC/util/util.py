import sys
# Find jVMC package
sys.path.append(sys.path[0] + "/..")

import jax
from jax.config import config
config.update("jax_enable_x64", True)

import jax.numpy as jnp
import jax.random as random
<<<<<<< HEAD
import flax
=======
>>>>>>> 92619623

import time
import numpy as np

import jVMC
import jVMC.util.stepper as jVMCstepper
import jVMC.mpi_wrapper as mpi
import jVMC.nets.activation_functions as act_funs
import jVMC.util.symmetries as sym

import collections


def get_iterable(x):
    if isinstance(x, collections.abc.Iterable):
        return x
    else:
        return (x,)


def init_net(descr, dims, seed=0):

    def get_activation_functions(actFuns):

        if type(actFuns) is list:
            return [act_funs.activationFunctions[fn] for fn in actFuns]

        return act_funs.activationFunctions[actFuns]

    netTypes = {
        "RBM": jVMC.nets.RBM,
        "FFN": jVMC.nets.FFN,
        "CNN": jVMC.nets.CNN,
        "LSTM": jVMC.nets.LSTM,
        "LSTMsym": jVMC.nets.LSTMsym,
        "PhaseRNN": jVMC.nets.RNN,
        "PhaseRNNsym": jVMC.nets.RNNsym,
        "CpxRNN": jVMC.nets.CpxRNN,
        "RNN": jVMC.nets.RNN,
        "RNN2D": jVMC.nets.RNN2D,
        "RNNsym": jVMC.nets.RNNsym,
        "RNN2Dsym": jVMC.nets.RNN2Dsym,
        "CpxRBM": jVMC.nets.CpxRBM,
        "CpxCNN": jVMC.nets.CpxCNN
    }

    def get_net(descr, dims, seed):

        return netTypes[descr["type"]](**descr["parameters"])

    if "actFun" in descr["net1"]["parameters"]:
        descr["net1"]["parameters"]["actFun"] = get_activation_functions(descr["net1"]["parameters"]["actFun"])

    if descr["net1"]["type"][-3:] == "sym":
        L = dims[0]

        # set symmetries ON - turn each one off manually
        kwargs_sym = {"translation": True, "reflection": True, "rotation": True}
        for key in kwargs_sym.keys():
            if key in descr["net1"]:
                kwargs_sym[key] = descr["net1"][key]

        if descr["net1"]["type"][-5:-3] == "2D":
            descr["net1"]["parameters"]["orbit"] = sym.get_orbit_2d_square(L, **kwargs_sym)
        else:
            descr["net1"]["parameters"]["orbit"] = sym.get_orbit_1d(L, **kwargs_sym)

    if "net2" in descr:
        if descr["net2"]["type"][-3:] == "sym":

            # set symmetries ON - turn each one off manually
            kwargs_sym = {"translation": True, "reflection": True, "rotation": True}
            for key in kwargs_sym.keys():
                if key in descr["net2"]:
                    kwargs_sym[key] = descr["net2"][key]

            L = dims[0]
            if descr["net2"]["type"][-5:-3] == "2D":
                descr["net2"]["parameters"]["orbit"] = sym.get_orbit_2d_square(L, **kwargs_sym)
            else:
                descr["net2"]["parameters"]["orbit"] = sym.get_orbit_1d(L, **kwargs_sym)

    if not "net2" in descr:

        model = get_net(descr["net1"], dims, seed)

        psi = jVMC.vqs.NQS(model, batchSize=descr["gradient_batch_size"], seed=seed)

    else:

        if "actFun" in descr["net2"]["parameters"]:

            descr["net2"]["parameters"]["actFun"] = get_activation_functions(descr["net2"]["parameters"]["actFun"])

        model1 = get_net(descr["net1"], dims, seed)
        model2 = get_net(descr["net2"], dims, seed)

        psi = jVMC.vqs.NQS((model1, model2), batchSize=descr["gradient_batch_size"], seed=seed)

    psi(jnp.zeros((1, 1) + dims, dtype=np.int32))

    return psi


def measure(observables, psi, sampler, numSamples=None):
    ''' This function measures expectation values of a given set of operators given a pure state.

    Arguments:
        * ``observables``: Dictionary of the form with operator names as keys and (lists of) operators as values, e.g.:

            .. code-block:: python

                { "op_name_1": [operator1, operator2], "op_name_2": operator3 }

        * ``psi``: Variational wave function (instance of ``jVMC.vqs.NQS``)
        * ``sampler``: Instance of ``jVMC.sampler`` used for sampling.
        * ``numSamples``: Number of samples (optional)

    Returns:
        A dictionary holding expectation values, variances, and MC error estimates for each operator. E.g. for the
        exemplary operator input given in `Arguments`:

        .. code-block:: python

            { 
                "op_name_1": { "mean": [mean1, mean2],
                               "variance": [var1, var2],
                               "MC_error": [err1, err2] },
                "op_name_2": { "mean": [mean3],
                               "variance": [var3],
                               "MC_error": [err3] }
            }

    '''
    # Get sample
    sampleConfigs, sampleLogPsi, p = sampler.sample(numSamples)

    result = {}

    for name, ops in observables.items():

        tmpMeans = []
        tmpVariances = []
        tmpErrors = []

        for op in get_iterable(ops):
            sampleOffdConfigs, matEls = op.get_s_primes(sampleConfigs)
            sampleLogPsiOffd = psi(sampleOffdConfigs)
            Oloc = op.get_O_loc(sampleLogPsi, sampleLogPsiOffd)

            if p is not None:
                tmpMeans.append(mpi.global_mean(Oloc, p))
                tmpVariances.append(mpi.global_variance(Oloc, p))
                tmpErrors.append(0.)
            else:
                tmpMeans.append(mpi.global_mean(Oloc))
                tmpVariances.append(mpi.global_variance(Oloc))
                tmpErrors.append(jnp.sqrt(tmpVariances[-1]) / jnp.sqrt(sampler.get_last_number_of_samples()))

        result[name] = {}
        result[name]["mean"] = jnp.real(jnp.array(tmpMeans))
        result[name]["variance"] = jnp.real(jnp.array(tmpVariances))
        result[name]["MC_error"] = jnp.real(jnp.array(tmpErrors))

    return result


def ground_state_search(psi, ham, tdvpEquation, sampler, numSteps=200, varianceTol=1e-10, stepSize=1e-2, observables=None, outp=None):
    ''' This function performs a ground state search by Stochastic Reconfiguration.

    Arguments:
        * ``psi``: Variational wave function (``jVMC.vqs.NQS``)
        * ``ham``: Hamiltonian operator
        * ``tdvpEquation``: An instance of ``jVMC.util.TDVP``
        * ``numSteps``: Maximal number of steps
        * ``varianceTol``: Stopping criterion
        * ``stepSize``: Update step size (learning rate)
        * ``observables``: Observables to be measured during ground state search
        * ``outp``: ``None`` or instance of ``jVMC.util.OutputManager``.

    '''

    delta = tdvpEquation.diagonalShift

    stepper = jVMCstepper.Euler(timeStep=stepSize)

    n = 0
    if outp is not None:
        if observables is not None:
            obs = measure(observables, psi, sampler)
            outp.write_observables(n, **obs)

    varE = 1.0

    while n < numSteps and varE > varianceTol:

        tic = time.perf_counter()

        dp, _ = stepper.step(0, tdvpEquation, psi.get_parameters(), hamiltonian=ham, psi=psi, numSamples=None, outp=outp)
        psi.set_parameters(dp)
        n += 1

        varE = tdvpEquation.get_energy_variance()

        if outp is not None:
            if observables is not None:
                obs = measure(observables, psi, sampler)
                outp.write_observables(n, **obs)

        delta = 0.95 * delta
        tdvpEquation.set_diagonal_shift(delta)

        if outp is not None:
            outp.print(" STEP %d" % (n))
            outp.print("   Energy mean: %f" % (tdvpEquation.get_energy_mean()))
            outp.print("   Energy variance: %f" % (varE))
            outp.print_timings(indent="   ")
            outp.print("   == Time for step: %fs" % (time.perf_counter() - tic))<|MERGE_RESOLUTION|>--- conflicted
+++ resolved
@@ -8,10 +8,6 @@
 
 import jax.numpy as jnp
 import jax.random as random
-<<<<<<< HEAD
-import flax
-=======
->>>>>>> 92619623
 
 import time
 import numpy as np
