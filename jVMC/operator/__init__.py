--- conflicted
+++ resolved
@@ -1,8 +1,5 @@
 from jVMC.operator.base import *
 from jVMC.operator.branch_free import *
 from jVMC.operator.povm import *
-<<<<<<< HEAD
 from jVMC.operator.bosons import *
-=======
 from jVMC.operator.Infidelity import Infidelity
->>>>>>> 6d46694c
